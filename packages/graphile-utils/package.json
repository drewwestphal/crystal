--- conflicted
+++ resolved
@@ -1,10 +1,6 @@
 {
   "name": "graphile-utils",
-<<<<<<< HEAD
-  "version": "4.6.0-alpha.0",
-=======
   "version": "4.6.0",
->>>>>>> dc1951c0
   "description": "Utilities to help with building graphile-build plugins",
   "main": "node8plus/index.js",
   "types": "node8plus/index.d.ts",
@@ -40,17 +36,10 @@
     "node": ">=8.6"
   },
   "devDependencies": {
-<<<<<<< HEAD
-    "graphile-build": "4.6.0-alpha.0",
-    "graphile-build-pg": "4.6.0-alpha.0",
-    "jest": "^24.8.0",
-    "jest-serializer-graphql-schema": "4.6.0-alpha.0",
-=======
     "graphile-build": "4.6.0",
     "graphile-build-pg": "4.6.0",
     "jest": "^24.8.0",
     "jest-serializer-graphql-schema": "4.6.0",
->>>>>>> dc1951c0
     "ts-node": "^8.1.0",
     "typescript": "^3.7.2"
   },
