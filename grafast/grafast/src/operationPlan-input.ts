import type {
  GraphQLArgument,
  GraphQLField,
  GraphQLInputField,
  GraphQLInputType,
} from "graphql";
import * as graphql from "graphql";

import type { OperationPlan } from "./engine/OperationPlan.js";
import { __InputObjectStep, __TrackedValueStep } from "./index.js";
import type { InputStep } from "./input.js";
import type {
  FieldArgs,
  InputObjectTypeInputPlanResolver,
  TrackedArguments,
} from "./interfaces.js";
import type { ExecutableStep, ModifierStep } from "./step.js";
import type { __ItemStep } from "./steps/__item.js";
import { constant, ConstantStep } from "./steps/constant.js";
import { list } from "./steps/list.js";
import { object } from "./steps/object.js";

const {
  getNullableType,
  isEnumType,
  isInputObjectType,
  isListType,
  isScalarType,
} = graphql;

export type ApplyAfterModeArg =
  | "autoApplyAfterParentPlan"
  | "autoApplyAfterParentSubscribePlan";
type ApplyAfterModeInput =
  | "autoApplyAfterParentApplyPlan"
  | "autoApplyAfterParentInputPlan";
type ApplyAfterMode = ApplyAfterModeArg | ApplyAfterModeInput;

export function withFieldArgsForArguments<
  T extends ExecutableStep,
  TParentStep extends ExecutableStep = ExecutableStep,
>(
  operationPlan: OperationPlan,
  $parent: TParentStep,
  $all: TrackedArguments,
  field: GraphQLField<any, any, any>,
  applyAfterMode: ApplyAfterModeArg,
  callback: (fieldArgs: FieldArgs) => T | null | undefined,
): Exclude<T, undefined | null> | null {
  if (operationPlan.loc !== null)
    operationPlan.loc.push(`withFieldArgsForArguments(${field.name})`);

  const schema = operationPlan.schema;

  const args: {
    [key: string]: GraphQLArgument;
  } = Object.create(null);
  for (const arg of field.args) {
    args[arg.name] = arg;
  }

  const got = new Map<string, ExecutableStep>();
  const applied = new Map<string, ExecutableStep>();
  let explicitlyApplied = false;

  const fieldArgs: FieldArgs = {
    getRaw(path) {
      if (typeof path === "string") {
        return $all.get(path);
      } else if (Array.isArray(path)) {
        const [first, ...rest] = path;
        if (!first) {
          throw new Error(`getRaw() must be called with a non-empty path`);
        }
        let $entry = $all.get(first);
        for (const pathSegment of rest) {
          if (typeof pathSegment === "number" && "at" in $entry) {
            $entry = $entry.at(pathSegment);
          } else if ("get" in $entry) {
            $entry = $entry.get(pathSegment);
          } else {
            throw new Error(
              `'getRaw' path must only relate to input objects right now; path was: '${path}' (failed at '${pathSegment}')`,
            );
          }
        }
        return $entry;
      } else {
        throw new Error(`Invalid path`);
      }
    },
    get(inPath) {
      const path = Array.isArray(inPath)
        ? (inPath as ReadonlyArray<string | number>)
        : inPath
        ? [inPath as string]
        : [];
      const pathString = path.join(".");
      const $existing = got.get(pathString);
      if ($existing) {
        return $existing;
      }
      if (path.length === 0) {
        const values = Object.create(null);
        for (const argName of Object.keys(args)) {
          values[argName] = fieldArgs.get([argName]);
        }
        return object(values);
      } else {
        const [argName, ...rest] = path;
        if (typeof argName !== "string") {
          throw new Error(
            `Invalid path; argument '${argName}' is an invalid argument name`,
          );
        }
<<<<<<< HEAD
        enumResolver($toStep);
      }
      return;
    } else {
      const never: never = currentType;
      throw new Error(`Unhandled input type ${never}`);
    }
  }

  const fieldArgs: FieldArgs<Record<string, any>> = {
    get(path) {
      if (!path || (Array.isArray(path) && path.length === 0)) {
        analyzedCoordinates[""] = true;
        if (!typeContainingFields) {
          if (fields !== null) {
            return object(
              Object.values(fields).reduce((memo, arg) => {
                memo[arg.name] = fieldArgs.get(arg.name);
                return memo;
              }, Object.create(null)) ?? Object.create(null),
            );
=======
        let entity: GraphQLArgument | GraphQLInputField | null = args[argName];
        if (!entity) {
          throw new Error(`Invalid path; argument '${argName}' does not exist`);
        }
        let entityType: GraphQLInputType = entity.type;
        let $val = $all.get(argName);
        for (const pathSegment of rest) {
          const nullableType: graphql.GraphQLNullableType & GraphQLInputType =
            getNullableType(entityType);
          if (
            typeof pathSegment === "string" &&
            isInputObjectType(nullableType)
          ) {
            entity = nullableType.getFields()[pathSegment];
            entityType = entity.type;
            if ("get" in $val) {
              $val = $val.get(pathSegment);
            } else if ($val instanceof ConstantStep && $val.isUndefined()) {
              $val = constant(undefined);
            } else {
              throw new Error(
                `GrafastInternalError<b9e9a57a-bbdd-486c-bdcf-25cf99bf0243>: Processing input object type, but '${$val}' has no .get() method.`,
              );
            }
          } else if (
            typeof pathSegment === "number" &&
            isListType(nullableType)
          ) {
            entity = null;
            entityType = nullableType.ofType;
            if ("at" in $val) {
              $val = $val.at(pathSegment);
            } else {
              throw new Error(
                `GrafastInternalError<0abe76fa-c87a-4477-aebd-feffef848c2b>: Processing input object type, but '${$val}' has no .get() method.`,
              );
            }
>>>>>>> 5398d6b8
          } else {
            throw new Error(
              `Asked to navigate ('get' mode) to position '${pathSegment}' (${typeof pathSegment}) (in path '${path.join(
                ".",
              )}') for incompatible type '${nullableType}' (${
                nullableType.constructor.name
              })`,
            );
          }
        }
        let result;
        const childFieldArgs = getFieldArgsForPath(
          path,
          entityType,
          $val,
          "input",
        );
        if (rest.length === 0) {
          // Argument
          const arg = entity as GraphQLArgument;
          result = arg.extensions.grafast?.inputPlan
            ? arg.extensions.grafast.inputPlan($parent, childFieldArgs, {
                schema,
                entity: arg,
              })
            : childFieldArgs.get();
        } else {
          // Input field
          const inputField = entity as GraphQLInputField | undefined;
          result = inputField?.extensions.grafast?.inputPlan
            ? inputField.extensions.grafast.inputPlan(childFieldArgs, {
                schema,
                entity: inputField,
              })
            : childFieldArgs.get();
        }
        const nullableType = getNullableType(entityType);
        if (isInputObjectType(nullableType)) {
          processAfter(
            fieldArgs,
            path,
            result,
            nullableType.getFields(),
            "autoApplyAfterParentInputPlan",
          );
        }
        return result;
      }
    },
    apply(targetStepOrCallback, inPath) {
      const path = Array.isArray(inPath) ? inPath : inPath ? [inPath] : [];
      const pathString = path.join(".");
      const $existing = applied.get(pathString);
      if ($existing) {
        throw new Error(
          `Attempted to apply 'applyPlan' at input path ${pathString} more than once - first time to ${$existing}, second time to ${targetStepOrCallback}. Multiple applications are not currently supported.`,
        );
      }
      if (path.length === 0) {
        explicitlyApplied = true;
        // Auto-apply all the arguments
        for (const argName of Object.keys(args)) {
          const $target =
            typeof targetStepOrCallback === "function"
              ? targetStepOrCallback()
              : targetStepOrCallback;
          fieldArgs.apply($target, [argName]);
        }
      } else {
        const [argName, ...rest] = path;
        let entity: GraphQLArgument | GraphQLInputField | null = args[argName];
        if (!entity) {
          throw new Error(`Invalid path; argument '${argName}' does not exist`);
        }
        let entityType: GraphQLInputType = entity.type;
        let $val = $all.get(argName);
        for (const pathSegment of rest) {
          const nullableType: graphql.GraphQLNullableType & GraphQLInputType =
            getNullableType(entityType);
          if (isInputObjectType(nullableType)) {
            entity = nullableType.getFields()[pathSegment];
            entityType = entity.type;
            if ("get" in $val) {
              $val = $val.get(pathSegment);
            } else {
              throw new Error(
                `GrafastInternalError<b9e9a57a-bbdd-486c-bdcf-25cf99bf0243>: Processing input object type, but '${$val}' has no .get() method.`,
              );
            }
          } else if (
            typeof pathSegment === "number" &&
            isListType(nullableType)
          ) {
            entity = null;
            entityType = nullableType.ofType;
            if ("at" in $val) {
              $val = $val.at(pathSegment);
            } else {
              throw new Error(
                `GrafastInternalError<a097a130-f68f-4a5c-bd0c-24fcd26127a9>: Processing list type, but '${$val}' has no .at() method.`,
              );
            }
          } else {
            throw new Error(
              `Asked to navigate ('apply' mode) to position '${pathSegment}' (${typeof pathSegment}) (in path '${path.join(
                ".",
              )}') for incompatible type '${nullableType}' (${
                nullableType.constructor.name
              })`,
            );
          }
        }
        if (notUndefined($val)) {
          const childFieldArgs = getFieldArgsForPath(
            path,
            entityType,
            $val,
            "apply",
          );
          operationPlan.withModifiers(() => {
            let result;
            const $target =
              typeof targetStepOrCallback === "function"
                ? targetStepOrCallback()
                : targetStepOrCallback;
            if (rest.length === 0) {
              // Argument
              const arg = entity as GraphQLArgument;
              result = arg.extensions.grafast?.applyPlan
                ? arg.extensions.grafast.applyPlan(
                    $parent,
                    $target,
                    childFieldArgs,
                    {
                      schema,
                      entity: arg,
                    },
                  )
                : undefined;
            } else {
              // input field
              const inputField = entity as GraphQLInputField | undefined;
              result = inputField?.extensions.grafast?.applyPlan
                ? inputField.extensions.grafast.applyPlan(
                    $target,
                    childFieldArgs,
                    {
                      schema,
                      entity: inputField,
                    },
                  )
                : undefined;
            }
            const nullableType = getNullableType(entityType);
            if (isInputObjectType(nullableType)) {
              processAfter(
                fieldArgs,
                path,
                result,
                nullableType.getFields(),
                "autoApplyAfterParentApplyPlan",
              );
            }
          });
        }
      }
    },
  };
<<<<<<< HEAD
  makeAccessor(fieldArgs, fields);

  function makeAccessor(
    target: Record<string, any>,
    fields: Record<string, GraphQLArgument | GraphQLInputField> | null,
    path: string[] = [],
  ) {
    // Now define accessors for known properties
    if (fields) {
      for (const fieldName of Object.keys(fields)) {
        const field = fields[fieldName];
        const nullableType = getNullableType(field.type);
        Object.defineProperty(target, `$${fieldName}`, {
          get() {
            return fieldArgs.get([...path, fieldName]);
          },
          enumerable: true,
          configurable: false,
        });
        Object.defineProperty(target, `$$${fieldName}`, {
          get() {
            return fieldArgs.getRaw([...path, fieldName]);
          },
          enumerable: true,
          configurable: false,
        });
        if (isInputObjectType(nullableType)) {
          Object.defineProperty(target, `_${fieldName}`, {
            get() {
              const $ = Object.create(null);
              makeAccessor($, nullableType.getFields(), [...path, fieldName]);
              return $;
            },
          });
        }
      }
    }
  }

  const step = (callback(fieldArgs) ?? parentPlan) as
    | ExecutableStep
    | ModifierStep;
=======
>>>>>>> 5398d6b8

  function getFieldArgsForPath(
    path: ReadonlyArray<string | number>,
    entityType: GraphQLInputType,
    $input: InputStep,
    mode: "input" | "apply",
  ): FieldArgs {
    const nullableEntityType = getNullableType(entityType);
    const localFieldArgs: FieldArgs = {
      getRaw(subpath) {
        return fieldArgs.getRaw(concatPath(path, subpath));
      },
      get(subpath) {
        if (!subpath || (Array.isArray(subpath) && subpath.length === 0)) {
          if (isListType(nullableEntityType)) {
            if (!("evalLength" in $input)) {
              throw new Error(
                `GrafastInternalError<6ef74af7-7be0-4117-870f-2ebabcf5161c>: Expected ${$input} to be a __InputListStep or __TrackedValueStep (i.e. to have 'evalLength')`,
              );
            }
            const l = $input.evalLength();
            if (l == null) {
              return constant(null);
            }
            const entries: ExecutableStep[] = [];
            for (let i = 0; i < l; i++) {
              const entry = fieldArgs.get([...path, i]);
              entries.push(entry);
            }
            return list(entries);
          } else if (isInputObjectType(nullableEntityType)) {
            const typeResolver =
              nullableEntityType.extensions.grafast?.inputPlan ||
              defaultInputObjectTypeInputPlanResolver;
            const resolvedResult = typeResolver(
              getFieldArgsForPath(path, nullableEntityType, $input, "input"),
              {
                schema,
                type: nullableEntityType,
              },
            );
            if (mode === "apply") {
              // NOTE: if mode === 'input' then `.get()` won't need a
              // `processAfter` since that will already have been handled in
              // the parent fieldArgs.
              processAfter(
                fieldArgs,
                path,
                resolvedResult,
                nullableEntityType.getFields(),
                "autoApplyAfterParentInputPlan",
              );
            }
            return resolvedResult;
          } else if (isScalarType(nullableEntityType)) {
            const scalarResolver =
              nullableEntityType.extensions.grafast?.inputPlan;
            if (scalarResolver !== undefined) {
              return scalarResolver($input, {
                schema,
                type: nullableEntityType,
              });
            } else {
              return $input;
            }
          } else if (isEnumType(nullableEntityType)) {
            /*
            const enumResolver = nullableEntityType.extensions.grafast?.inputPlan;
            if (enumResolver) {
              return enumResolver($input, { schema, type: nullableEntityType });
            } else {
              return $input;
            }
            */
            return $input;
          } else {
            throw new Error(
              `Call to fieldArgs.get() at input path '${path.join(
                ".",
              )}' must pass a non-empty subpath`,
            );
          }
        }
        return fieldArgs.get(concatPath(path, subpath));
      },
      apply(targetStepOrCallback, subpath) {
        if (
          mode === "apply" &&
          (!subpath || (Array.isArray(subpath) && subpath.length === 0))
        ) {
          if (isInputObjectType(nullableEntityType)) {
            for (const fieldName of Object.keys(
              nullableEntityType.getFields(),
            )) {
              const $target =
                typeof targetStepOrCallback === "function"
                  ? targetStepOrCallback()
                  : targetStepOrCallback;
              fieldArgs.apply($target, [...path, fieldName]);
            }
          } else if (isListType(nullableEntityType)) {
            if (!("evalLength" in $input)) {
              throw new Error(
                `GrafastInternalError<6ef74af7-7be0-4117-870f-2ebabcf5161c>: Expected ${$input} to be a __InputListStep or __TrackedValueStep (i.e. to have 'evalLength')`,
              );
            }
            const l = $input.evalLength();
            if (l == null) {
              return;
            }
            // const innerType = nullableEntityType.ofType;
            for (let i = 0; i < l; i++) {
              const $target =
                typeof targetStepOrCallback === "function"
                  ? targetStepOrCallback()
                  : targetStepOrCallback;
              fieldArgs.apply($target, [...path, i]);
            }
          } else if (isScalarType(nullableEntityType)) {
            // noop
          } else if (isEnumType(nullableEntityType)) {
            // PERF: only do this if this enum type has values that have side effects
            const value = $input.eval();
            const enumValue = nullableEntityType
              .getValues()
              .find((v) => v.value === value);
            const enumResolver = enumValue?.extensions.grafast?.applyPlan;
            if (enumResolver !== undefined) {
              const $target =
                typeof targetStepOrCallback === "function"
                  ? targetStepOrCallback()
                  : targetStepOrCallback;
              enumResolver($target);
            }
          } else {
            const never: never = nullableEntityType;
            throw new Error(`Unhandled input type ${never}`);
          }
        } else {
          const $target =
            typeof targetStepOrCallback === "function"
              ? targetStepOrCallback()
              : targetStepOrCallback;
          fieldArgs.apply($target, concatPath(path, subpath));
        }
      },
    };

    return localFieldArgs;
  }

  const result = callback(fieldArgs);

  if (!explicitlyApplied) {
    processAfter(fieldArgs, [], result, args, applyAfterMode);
  }

  if (operationPlan.loc !== null) operationPlan.loc.pop();

  return (result ?? null) as Exclude<T, null | undefined> | null;
}

function processAfter(
  rootFieldArgs: FieldArgs,
  path: ReadonlyArray<string | number>,
  result: ExecutableStep | ModifierStep | null | undefined | void,
  fields: Record<string, GraphQLArgument | GraphQLInputField>,
  applyAfterMode: ApplyAfterMode,
) {
  if (result != null && !(result instanceof ConstantStep && result.isNull())) {
    if (applyAfterMode === "autoApplyAfterParentApplyPlan" && result != null) {
      // `applyPlan` returned a step, so auto-apply every subfield to it
      for (const name of Object.keys(fields)) {
        rootFieldArgs.apply(result, [...path, name]);
      }
    } else {
      for (const [name, spec] of Object.entries(fields)) {
        const autoApply =
          applyAfterMode === "autoApplyAfterParentPlan"
            ? (spec as GraphQLArgument).extensions.grafast
                ?.autoApplyAfterParentPlan
            : applyAfterMode === "autoApplyAfterParentSubscribePlan"
            ? (spec as GraphQLArgument).extensions.grafast
                ?.autoApplyAfterParentSubscribePlan
            : applyAfterMode === "autoApplyAfterParentInputPlan"
            ? (spec as GraphQLInputField).extensions.grafast
                ?.autoApplyAfterParentInputPlan
            : applyAfterMode === "autoApplyAfterParentApplyPlan"
            ? (spec as GraphQLInputField).extensions.grafast
                ?.autoApplyAfterParentApplyPlan
            : null;
        if (autoApply) {
          rootFieldArgs.apply(result, [...path, name]);
        }
      }
    }
  }
}

function concatPath(
  path: ReadonlyArray<string | number>,
  subpath: ReadonlyArray<string | number> | string | undefined,
) {
  const localPath = Array.isArray(subpath) ? subpath : subpath ? [subpath] : [];
  return [...path, ...localPath];
}

function notUndefined($value: InputStep) {
  // OPTIMIZE: having a lot of 'is undefined' checks is expensive; instead we
  // should optimize this so that it tracks the set of keys that are set and
  // matches against those as a single operation.
  return !("evalIs" in $value && $value.evalIs(undefined));
}
const defaultInputObjectTypeInputPlanResolver: InputObjectTypeInputPlanResolver =
  (input, info) => {
    const fields = info.type.getFields();
    const obj: { [key: string]: ExecutableStep } = Object.create(null);
    for (const fieldName in fields) {
      obj[fieldName] = input.get(fieldName);
    }
    return object(obj);
  };<|MERGE_RESOLUTION|>--- conflicted
+++ resolved
@@ -113,29 +113,6 @@
             `Invalid path; argument '${argName}' is an invalid argument name`,
           );
         }
-<<<<<<< HEAD
-        enumResolver($toStep);
-      }
-      return;
-    } else {
-      const never: never = currentType;
-      throw new Error(`Unhandled input type ${never}`);
-    }
-  }
-
-  const fieldArgs: FieldArgs<Record<string, any>> = {
-    get(path) {
-      if (!path || (Array.isArray(path) && path.length === 0)) {
-        analyzedCoordinates[""] = true;
-        if (!typeContainingFields) {
-          if (fields !== null) {
-            return object(
-              Object.values(fields).reduce((memo, arg) => {
-                memo[arg.name] = fieldArgs.get(arg.name);
-                return memo;
-              }, Object.create(null)) ?? Object.create(null),
-            );
-=======
         let entity: GraphQLArgument | GraphQLInputField | null = args[argName];
         if (!entity) {
           throw new Error(`Invalid path; argument '${argName}' does not exist`);
@@ -173,7 +150,6 @@
                 `GrafastInternalError<0abe76fa-c87a-4477-aebd-feffef848c2b>: Processing input object type, but '${$val}' has no .get() method.`,
               );
             }
->>>>>>> 5398d6b8
           } else {
             throw new Error(
               `Asked to navigate ('get' mode) to position '${pathSegment}' (${typeof pathSegment}) (in path '${path.join(
@@ -342,51 +318,6 @@
       }
     },
   };
-<<<<<<< HEAD
-  makeAccessor(fieldArgs, fields);
-
-  function makeAccessor(
-    target: Record<string, any>,
-    fields: Record<string, GraphQLArgument | GraphQLInputField> | null,
-    path: string[] = [],
-  ) {
-    // Now define accessors for known properties
-    if (fields) {
-      for (const fieldName of Object.keys(fields)) {
-        const field = fields[fieldName];
-        const nullableType = getNullableType(field.type);
-        Object.defineProperty(target, `$${fieldName}`, {
-          get() {
-            return fieldArgs.get([...path, fieldName]);
-          },
-          enumerable: true,
-          configurable: false,
-        });
-        Object.defineProperty(target, `$$${fieldName}`, {
-          get() {
-            return fieldArgs.getRaw([...path, fieldName]);
-          },
-          enumerable: true,
-          configurable: false,
-        });
-        if (isInputObjectType(nullableType)) {
-          Object.defineProperty(target, `_${fieldName}`, {
-            get() {
-              const $ = Object.create(null);
-              makeAccessor($, nullableType.getFields(), [...path, fieldName]);
-              return $;
-            },
-          });
-        }
-      }
-    }
-  }
-
-  const step = (callback(fieldArgs) ?? parentPlan) as
-    | ExecutableStep
-    | ModifierStep;
-=======
->>>>>>> 5398d6b8
 
   function getFieldArgsForPath(
     path: ReadonlyArray<string | number>,
@@ -413,7 +344,7 @@
             }
             const entries: ExecutableStep[] = [];
             for (let i = 0; i < l; i++) {
-              const entry = fieldArgs.get([...path, i]);
+              const entry = fieldArgs.get([...(path as any[]), i]);
               entries.push(entry);
             }
             return list(entries);
@@ -485,7 +416,7 @@
                 typeof targetStepOrCallback === "function"
                   ? targetStepOrCallback()
                   : targetStepOrCallback;
-              fieldArgs.apply($target, [...path, fieldName]);
+              fieldArgs.apply($target, [...(path as any[]), fieldName]);
             }
           } else if (isListType(nullableEntityType)) {
             if (!("evalLength" in $input)) {
@@ -503,7 +434,7 @@
                 typeof targetStepOrCallback === "function"
                   ? targetStepOrCallback()
                   : targetStepOrCallback;
-              fieldArgs.apply($target, [...path, i]);
+              fieldArgs.apply($target, [...(path as any[]), i]);
             }
           } else if (isScalarType(nullableEntityType)) {
             // noop
@@ -560,7 +491,7 @@
     if (applyAfterMode === "autoApplyAfterParentApplyPlan" && result != null) {
       // `applyPlan` returned a step, so auto-apply every subfield to it
       for (const name of Object.keys(fields)) {
-        rootFieldArgs.apply(result, [...path, name]);
+        rootFieldArgs.apply(result, [...(path as any), name]);
       }
     } else {
       for (const [name, spec] of Object.entries(fields)) {
@@ -579,7 +510,7 @@
                 ?.autoApplyAfterParentApplyPlan
             : null;
         if (autoApply) {
-          rootFieldArgs.apply(result, [...path, name]);
+          rootFieldArgs.apply(result, [...(path as any), name]);
         }
       }
     }
