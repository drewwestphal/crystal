{
  "name": "postgraphql",
<<<<<<< HEAD
  "version": "4.0.0-alpha2.28",
=======
  "version": "3.5.5",
>>>>>>> 49230898
  "description": "A GraphQL schema created by reflection over a PostgreSQL schema 🐘",
  "author": "Caleb Meredith <calebmeredith8@gmail.com>",
  "license": "MIT",
  "homepage": "https://github.com/calebmer/postgraphql#readme",
  "repository": {
    "type": "git",
    "url": "git+https://github.com/calebmer/postgraphql.git"
  },
  "bugs": {
    "url": "https://github.com/calebmer/postgraphql/issues"
  },
  "keywords": [
    "graphql",
    "postgres",
    "schema",
    "reflection",
    "server",
    "relay",
    "connection"
  ],
  "main": "build/index.js",
  "bin": {
    "postgraphql": "build/postgraphql/cli.js"
  },
  "scripts": {
    "build": "./scripts/build",
    "dev": "./scripts/dev",
    "lint": "./scripts/lint",
    "test": "./scripts/test",
    "prepack": "./scripts/build"
  },
  "dependencies": {
    "body-parser": "^1.15.2",
    "chalk": "1.1.3",
    "commander": "2.9.0",
    "dataloader": "^1.2.0",
    "debug": "^2.3.3",
    "finalhandler": "^1.0.6",
    "graphql": ">=0.6 <0.13",
    "http-errors": "^1.5.1",
    "jsonwebtoken": "^7.1.9",
    "lodash": ">=3.5 <5",
    "parseurl": "^1.3.1",
    "pg": "^6.1.0",
    "pg-connection-string": "^0.1.3",
    "pg-minify": "~0.5.3",
    "pg-sql2": "^1.0.0-alpha1.0",
    "pluralize": "^3.0.0",
    "postgraphile-core": "0.1.0-alpha.38",
    "postgres-interval": "^1.0.2",
    "send": "^0.16.1",
    "tslib": "^1.5.0"
  },
  "devDependencies": {
    "@types/chalk": "^0.4.30",
    "@types/change-case": "2.3.1",
    "@types/commander": ">=2.3.30 <2.12.0",
    "@types/debug": "0.0.29",
    "@types/graphql": "^0.8.2",
    "@types/jest": "^16.0.4",
    "@types/jsonwebtoken": "<7.2.1",
    "@types/lodash": ">=4.14.30 <4.14.57",
    "@types/node": "^7.0.4",
    "@types/pluralize": "0.0.27",
    "codemirror-graphql": "^0.6.12",
    "connect": "^3.5.0",
    "express": "^4.14.0",
    "graphql": ">=0.6 <0.12",
    "graphiql": "^0.11.2",
    "jest": "^18.1.0",
    "nodemon": "^1.11.0",
    "react": "^15.3.2",
    "react-dom": "^15.3.2",
    "react-scripts": "0.9.5",
    "source-map-support": "^0.4.6",
    "supertest": "^2.0.1",
    "ts-node": "^2.0.0",
    "tslint": "^4.2.0",
    "typescript": "2.1.5"
  },
  "jest": {
    "transform": {
      ".*": "<rootDir>/resources/jest-preprocessor.js"
    },
    "moduleFileExtensions": [
      "ts",
      "js"
    ],
    "setupFiles": [
      "<rootDir>/resources/jest-setup.js"
    ],
    "browser": false,
    "testEnvironment": "node",
    "testPathDirs": [
      "<rootDir>/src"
    ],
    "testRegex": "/__tests__/[^.]+-test.(t|j)s$"
  },
  "files": [
    "build",
    "resources/favicon.ico"
  ]
}<|MERGE_RESOLUTION|>--- conflicted
+++ resolved
@@ -1,11 +1,8 @@
 {
   "name": "postgraphql",
-<<<<<<< HEAD
   "version": "4.0.0-alpha2.28",
-=======
-  "version": "3.5.5",
->>>>>>> 49230898
-  "description": "A GraphQL schema created by reflection over a PostgreSQL schema 🐘",
+  "description":
+    "A GraphQL schema created by reflection over a PostgreSQL schema 🐘",
   "author": "Caleb Meredith <calebmeredith8@gmail.com>",
   "license": "MIT",
   "homepage": "https://github.com/calebmer/postgraphql#readme",
@@ -89,22 +86,12 @@
     "transform": {
       ".*": "<rootDir>/resources/jest-preprocessor.js"
     },
-    "moduleFileExtensions": [
-      "ts",
-      "js"
-    ],
-    "setupFiles": [
-      "<rootDir>/resources/jest-setup.js"
-    ],
+    "moduleFileExtensions": ["ts", "js"],
+    "setupFiles": ["<rootDir>/resources/jest-setup.js"],
     "browser": false,
     "testEnvironment": "node",
-    "testPathDirs": [
-      "<rootDir>/src"
-    ],
+    "testPathDirs": ["<rootDir>/src"],
     "testRegex": "/__tests__/[^.]+-test.(t|j)s$"
   },
-  "files": [
-    "build",
-    "resources/favicon.ico"
-  ]
+  "files": ["build", "resources/favicon.ico"]
 }