--- conflicted
+++ resolved
@@ -1,10 +1,6 @@
 {
   "name": "postgraphql",
-<<<<<<< HEAD
   "version": "4.0.0-alpha2.24",
-=======
-  "version": "3.5.4",
->>>>>>> 2ba2ddce
   "description": "A GraphQL schema created by reflection over a PostgreSQL schema 🐘",
   "author": "Caleb Meredith <calebmeredith8@gmail.com>",
   "license": "MIT",
