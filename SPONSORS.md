# Sponsors

<<<<<<< HEAD
These individuals and companies sponsor ongoing development of projects in the
Graphile ecosystem. Find out
[how you can become a sponsor](https://graphile.org/sponsor/).
=======
These individuals and companies sponsor ongoing development of projects in
the Graphile ecosystem. Find out [how you can become a
sponsor](https://graphile.org/sponsor/).
>>>>>>> f97cad18

## Featured

- Chad Furman
- Storyscript
- Postlight

## Leaders

- Joe Dennis
- domonda
- Robert Claypool
- James Allain
- Stagency
- Jack Dinker
- 8th Light
- Nigel Taylor
- DocIQ
- Principia Mentis
- Qwick
- Partners in School Innovation
- OpenLaw NZ
- Sterblue
- HR-ON
- Ian Stewart
- Janakan Arulkumarasan

## Supporters

- Daniel Einspanjer
- Sam Levin
- stlbucket
- Matt Bretl
- Chris Watland
- James Rascoe
- Mark Lipscombe
- Michel Pelletier
- Frank
- Mark Rapoza
- innovation.rocks
- cybere
- Daniel Woelfel
- Philipp Litzenberger
- Bjørn Michelsen
- CJ
- Ben Botwin
- Cameron Ellis
- Mansoor Razzaq
- Borut Jures<|MERGE_RESOLUTION|>--- conflicted
+++ resolved
@@ -1,14 +1,8 @@
 # Sponsors
 
-<<<<<<< HEAD
-These individuals and companies sponsor ongoing development of projects in the
-Graphile ecosystem. Find out
-[how you can become a sponsor](https://graphile.org/sponsor/).
-=======
 These individuals and companies sponsor ongoing development of projects in
 the Graphile ecosystem. Find out [how you can become a
 sponsor](https://graphile.org/sponsor/).
->>>>>>> f97cad18
 
 ## Featured
 
